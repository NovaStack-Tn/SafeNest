--- conflicted
+++ resolved
@@ -22,7 +22,6 @@
 import { Assets } from './pages/Assets';
 import { ThreatIntel } from './pages/ThreatIntel';
 import { Chat } from './pages/Chat';
-<<<<<<< HEAD
 import {
   Threats,
   AlertsIntel,
@@ -31,9 +30,7 @@
   Watchlist,
   ThreatHunting
 } from './pages/ThreatIntelligence';
-=======
 import { Settings } from './pages/Settings';
->>>>>>> 1d63107e
 
 // Create React Query client
 const queryClient = new QueryClient({
